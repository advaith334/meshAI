--- conflicted
+++ resolved
@@ -1,223 +1,3 @@
-<<<<<<< HEAD
-# meshAI
-
-MeshAI is a full-stack platform for simulating intelligent AI agent personas for market research, focus groups, and interactive discussions. It leverages a powerful Python backend (CrewAI + Google Gemini API) and a modern React/TypeScript frontend for seamless, multi-modal user experiences.
-
----
-
-## Table of Contents
-- [Features](#features)
-- [Architecture](#architecture)
-  - [Backend](#backend)
-  - [Frontend](#frontend)
-- [Setup & Installation](#setup--installation)
-  - [Backend](#backend-setup)
-  - [Frontend](#frontend-setup)
-- [Configuration](#configuration)
-- [API Endpoints](#api-endpoints)
-- [Available Personas](#available-personas)
-- [Development & Contribution](#development--contribution)
-- [Troubleshooting](#troubleshooting)
-- [Support & Resources](#support--resources)
-- [License](#license)
-
----
-
-## Features
-- **20+ Distinct AI Personas**: Simulate a wide range of market participants, experts, and consumers.
-- **Multi-Modal Interactions**: Simple Q&A, group discussions, and comprehensive focus group simulations.
-- **Sentiment Analysis**: Real-time sentiment tracking and analytics.
-- **Professional Market Research**: NPS, CSAT, and detailed analytics.
-- **YAML-Based Configuration**: Easily add or modify personas and tasks.
-- **RESTful API**: Clean endpoints for frontend integration.
-- **Modern UI**: Responsive, component-driven React/TypeScript frontend with Tailwind CSS.
-
----
-
-## Architecture
-
-### Backend
-- **Framework**: Python 3.10+, Flask, CrewAI, Google Gemini API
-- **Key Files**:
-  - `app.py`: Main Flask app, API endpoints
-  - `crew_manager.py`: Core logic for agent management, task execution, sentiment analysis
-  - `config/agents.yaml`: Persona definitions
-  - `config/tasks.yaml`: Task templates
-  - `personas/`: Individual persona JSON files
-  - `test_backend.py`: Backend tests
-
-### Frontend
-- **Framework**: React, TypeScript, Vite, Tailwind CSS
-- **Key Files**:
-  - `src/pages/`: Main app pages (Dashboard, FocusGroup, UserInterface, etc.)
-  - `src/components/`: UI and persona components
-  - `src/lib/api.ts`: API integration helpers
-  - `src/hooks/`: Custom React hooks
-  - `public/`: Static assets
-
----
-
-## Setup & Installation
-
-### Backend Setup
-1. **Clone the repository**
-   ```bash
-   git clone <repository-url>
-   cd meshAI/backend
-   ```
-2. **Create a virtual environment**
-   ```bash
-   python -m venv venv
-   source venv/bin/activate  # On Windows: venv\Scripts\activate
-   ```
-3. **Install dependencies**
-   ```bash
-   pip install -r requirements.txt
-   ```
-4. **Configure environment**
-   - Create a `.env` file in `backend/`:
-     ```env
-     GEMINI_API_KEY=your_gemini_api_key_here
-     FLASK_ENV=development
-     FLASK_DEBUG=True
-     ```
-   - Get your Gemini API key from [Google AI Studio](https://aistudio.google.com/app/apikey)
-5. **Run the backend**
-   ```bash
-   python app.py
-   ```
-   The backend will start on `http://localhost:5000`
-
-### Frontend Setup
-1. **Navigate to frontend**
-   ```bash
-   cd ../frontend
-   ```
-2. **Install dependencies**
-   ```bash
-   npm install
-   # or
-   bun install
-   ```
-3. **Run the frontend**
-   ```bash
-   npm run dev
-   # or
-   bun run dev
-   ```
-   The frontend will start on `http://localhost:5173`
-
----
-
-## Configuration
-
-### Personas
-- Defined in `backend/config/agents.yaml` and `backend/personas/`
-- Add or modify personas by editing these files
-
-### Tasks
-- Defined in `backend/config/tasks.yaml`
-- Add or modify task templates for new research scenarios
-
----
-
-## API Endpoints
-
-### Health Check
-```http
-GET /api/health
-```
-Returns system status and configuration info.
-
-### Get Available Personas
-```http
-GET /api/personas
-```
-Returns list of all available AI personas.
-
-### Simple Interaction
-```http
-POST /api/simple-interaction
-Content-Type: application/json
-{
-  "question": "What do you think about this new product?",
-  "personas": ["tech-enthusiast", "price-sensitive", "eco-conscious"]
-}
-```
-
-### Group Discussion
-```http
-POST /api/group-discussion
-Content-Type: application/json
-{
-  "question": "Should we implement this feature?",
-  "personas": ["software-engineer", "product-manager", "sales-executive"],
-  "initial_reactions": [...]
-}
-```
-
-### Focus Group Simulation
-```http
-POST /api/focus-group
-Content-Type: application/json
-{
-  "campaign_description": "A new eco-friendly smartphone with solar charging",
-  "personas": ["tech-enthusiast", "eco-conscious", "price-sensitive", "early-adopter"],
-  "goals": ["Assess market reception", "Identify key concerns", "Evaluate pricing strategy"]
-}
-```
-
-#### Response Formats
-- See `backend/README.md` for detailed response examples for each endpoint.
-
----
-
-## Available Personas
-
-A sample of available personas (see `backend/personas/` for all):
-
-| Persona File | Description |
-|--------------|-------------|
-| Tech_Enthusiast.json | Technology trends and innovations |
-| BudgetConciousCustomer.json | Cost-benefit analysis and value |
-| Environmental_Sustainability_Expert.json | Environmental impact and sustainability |
-| Early_Adopter_and_Trend_Setter.json | Emerging trends and opportunities |
-| Technical_Engineering_Specialist.json | Technical feasibility and implementation |
-| Marketing Manager | Brand positioning and market strategy |
-| Data Analyst | Data quality and analytical insights |
-| ... | ... |
-
-To add new personas, edit `config/agents.yaml` and add a new JSON file in `personas/`.
-
----
-
-## Development & Contribution
-
-- **Backend**: Add new features in `crew_manager.py`, update Flask endpoints in `app.py`, and expand YAML configs.
-- **Frontend**: Add new pages/components in `src/pages/` and `src/components/`.
-- **Testing**: Use `test_backend.py` for backend tests. Add frontend tests as needed.
-- **Pull Requests**: Please open issues or pull requests for major changes.
-
----
-
-## Troubleshooting
-
-- **API Key Issues**: Ensure your Gemini API key is correct and set in `.env`.
-- **Import Errors**: Use Python 3.10+ and activate your virtual environment.
-- **Configuration Issues**: Check YAML formatting and required fields.
-- **Frontend Issues**: Ensure Node.js, npm, or bun are installed and up to date.
-
----
-
-## Support & Resources
-- [CrewAI Documentation](https://docs.crewai.com/)
-- [Google Gemini API](https://ai.google.dev/)
-- [Flask Documentation](https://flask.palletsprojects.com/)
-- [React Documentation](https://react.dev/)
-- [Tailwind CSS](https://tailwindcss.com/)
-
----
-=======
 # MeshAI - AI-Powered Interview & Focus Group Platform
 
 MeshAI is a comprehensive platform that enables users to conduct AI-powered interviews and focus groups using persona-based interactions. Built with React, TypeScript, and Python, it leverages Google's Gemini AI to create realistic conversations and generate actionable insights.
@@ -519,5 +299,4 @@
 
 ---
 
-**MeshAI** - Transforming how you conduct research and gather insights with AI-powered personas.
->>>>>>> 81e4583b
+**MeshAI** - Transforming how you conduct research and gather insights with AI-powered personas.